--- conflicted
+++ resolved
@@ -1,19 +1,10 @@
-<<<<<<< HEAD
-import nltk
-=======
 from typing import Optional
 
->>>>>>> af03ee2f
 from nltk.downloader import Downloader
 from nltk.tokenize import word_tokenize
 from nltk.stem import PorterStemmer
-
-<<<<<<< HEAD
-from modern_talking.matchers import UntrainedMatcher
-from modern_talking.matchers import Matcher # for trained model
-=======
+import nltk
 from modern_talking.matchers import UntrainedMatcher, Matcher
->>>>>>> af03ee2f
 from modern_talking.model import Dataset, Labels, Argument, KeyPoint, Label
 from modern_talking.model import LabelledDataset
 import numpy as np
@@ -100,12 +91,8 @@
     def predict(self, data: Dataset) -> Labels:
         return Matcher.filter_none({
             (arg.id, kp.id): self.term_overlap(arg, kp)
-<<<<<<< HEAD
-            for arg in data.arguments
-            for kp in data.key_points
-            if arg.topic == kp.topic and arg.stance == kp.stance
-        }
-
+            for (arg, kp) in data.argument_key_point_pairs
+        })
 
 class EmsembleBoWMatcher(Matcher):
     """
@@ -189,8 +176,4 @@
             for arg in data.arguments
             for kp in data.key_points
             if arg.topic == kp.topic and arg.stance == kp.stance
-        }
-=======
-            for (arg, kp) in data.argument_key_point_pairs
-        })
->>>>>>> af03ee2f
+        }